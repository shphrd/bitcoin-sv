// Copyright (c) 2019 The Bitcoin SV developers
// Distributed under the MIT software license, see the accompanying
// file COPYING or http://www.opensource.org/licenses/mit-license.php.

#include "config.h"
#include "consensus/validation.h"
#include "txmempool.h"
#include "txn_double_spend_detector.h"
#include "txn_validation_data.h"
#include "test/test_bitcoin.h"

#include <boost/test/unit_test.hpp>

namespace {
    // Create an orphan txn
	TxInputDataSPtr CreateTxnWithNInputs(
        TxSource source,
        size_t nNumInputs) {

        CKey key;
        key.MakeNewKey(true);

        CMutableTransaction tx;
        tx.vin.resize(nNumInputs);
        for (size_t i=0; i<nNumInputs; i++) {
            tx.vin[i].prevout = COutPoint(InsecureRand256(), 0);
            tx.vin[i].scriptSig << OP_1;
        }
        tx.vout.resize(1);
        tx.vout[0].nValue = 1 * CENT;
        tx.vout[0].scriptPubKey =
            GetScriptForDestination(key.GetPubKey().GetID());
        // Return a shared object with txn's input data
        return std::make_shared<CTxInputData>(
                                    source,                   // tx source
                                    TxValidationPriority::normal,          // tx validation priority
                                    MakeTransactionRef(tx));  // a pointer to the tx
    }
}

BOOST_FIXTURE_TEST_SUITE(test_double_spend_detector, TestingSetup)

BOOST_AUTO_TEST_CASE(test_detector_creation) {
    // Create detector object.
    std::shared_ptr<CTxnDoubleSpendDetector> dsDetector {
        std::make_shared<CTxnDoubleSpendDetector>()
    };
    BOOST_REQUIRE(dsDetector);
}

BOOST_AUTO_TEST_CASE(test_detector_insert_txn_inputs) {
    // Create detector object.
    std::shared_ptr<CTxnDoubleSpendDetector> dsDetector {
        std::make_shared<CTxnDoubleSpendDetector>()
    };

    auto txnInputData1 = CreateTxnWithNInputs(TxSource::p2p, 10);
    const CTransaction &tx1 = *txnInputData1->mpTx;
    auto txnInputData2 = CreateTxnWithNInputs(TxSource::p2p, 10);
    const CTransaction &tx2 = *txnInputData2->mpTx;
    auto txnInputData3 = CreateTxnWithNInputs(TxSource::p2p, 10);
    const CTransaction &tx3 = *txnInputData3->mpTx;
<<<<<<< HEAD
 
    BOOST_REQUIRE(dsDetector->getDoubleSpendTxns().empty());
    // tx1 checks
    BOOST_REQUIRE(dsDetector->insertTxnInputs(txnInputData1));
    BOOST_REQUIRE(!dsDetector->insertTxnInputs(txnInputData1));
    // tx2 checks
    BOOST_REQUIRE(dsDetector->insertTxnInputs(txnInputData2));
    BOOST_REQUIRE(!dsDetector->insertTxnInputs(txnInputData2));
    // tx3 checks
    BOOST_REQUIRE(dsDetector->insertTxnInputs(txnInputData3));
    BOOST_REQUIRE(!dsDetector->insertTxnInputs(txnInputData3));
    // At this moment there should be 3 entries
    BOOST_REQUIRE(3 == dsDetector->getDoubleSpendTxns().size());
    // An empty set returned when called again
    BOOST_REQUIRE(dsDetector->getDoubleSpendTxns().empty());
=======

    CValidationState state;
    // tx1 checks
    BOOST_REQUIRE(dsDetector->insertTxnInputs(txnInputData1, mempool, state, true));
    BOOST_REQUIRE(!dsDetector->insertTxnInputs(txnInputData1, mempool, state, true));
    // tx2 checks
    BOOST_REQUIRE(dsDetector->insertTxnInputs(txnInputData2, mempool, state, true));
    BOOST_REQUIRE(!dsDetector->insertTxnInputs(txnInputData2, mempool, state, true));
    // tx3 checks
    BOOST_REQUIRE(dsDetector->insertTxnInputs(txnInputData3, mempool, state, true));
    BOOST_REQUIRE(!dsDetector->insertTxnInputs(txnInputData3, mempool, state, true));
>>>>>>> aaab180c
 
    auto nTxnsVinSize = tx1.vin.size() + tx2.vin.size() + tx3.vin.size();
    BOOST_CHECK(dsDetector->getKnownSpendsSize() == nTxnsVinSize);
}

BOOST_AUTO_TEST_CASE(test_detector_conflicts) {
    // Create detector object.
    std::shared_ptr<CTxnDoubleSpendDetector> dsDetector {
        std::make_shared<CTxnDoubleSpendDetector>()
    };

    auto txnInputData1 = CreateTxnWithNInputs(TxSource::p2p, 10);
    const CTransaction &tx1 = *txnInputData1->mpTx;
    auto txnInputData2 = CreateTxnWithNInputs(TxSource::p2p, 10);
    const CTransaction &tx2 = *txnInputData2->mpTx;

<<<<<<< HEAD
    BOOST_REQUIRE(dsDetector->insertTxnInputs(txnInputData1));
    // Assign tx1's input as the first input of tx2 
    const_cast<COutPoint&>(tx2.vin[0].prevout) = const_cast<COutPoint&>(tx1.vin[0].prevout);
    BOOST_REQUIRE(!dsDetector->insertTxnInputs(txnInputData2));
=======
    CValidationState state;
    BOOST_REQUIRE(dsDetector->insertTxnInputs(txnInputData1, mempool, state, true));
    // Assign tx1's input as the first input of tx2 
    const_cast<COutPoint&>(tx2.vin[0].prevout) = const_cast<COutPoint&>(tx1.vin[0].prevout);
>>>>>>> aaab180c

    // Try to remove inputs from a copy of tx1 that was never added
    // Should not change anything
    dsDetector->removeTxnInputs(tx2);
    BOOST_CHECK(dsDetector->getKnownSpendsSize() == tx1.vin.size());

    // Try to add conflicted transaction
    // Should not change anything
    BOOST_REQUIRE(!dsDetector->insertTxnInputs(txnInputData2, mempool, state, true));
    BOOST_CHECK(dsDetector->getKnownSpendsSize() == tx1.vin.size());

    // Try to remove inputs from a copy of tx1 that was never added after a try
    // to add it
    // Should not change anything
    dsDetector->removeTxnInputs(tx2);
    BOOST_CHECK(dsDetector->getKnownSpendsSize() == tx1.vin.size());

    // Check if we are able to add tx2 after conflicting inputs were removed
    dsDetector->removeTxnInputs(tx1);
<<<<<<< HEAD
    BOOST_REQUIRE(dsDetector->insertTxnInputs(txnInputData2));
=======
    BOOST_REQUIRE(dsDetector->insertTxnInputs(txnInputData2, mempool, state, true));
>>>>>>> aaab180c
}

BOOST_AUTO_TEST_CASE(test_detector_remove_txn_inputs) {
    // Create detector object.
    std::shared_ptr<CTxnDoubleSpendDetector> dsDetector {
        std::make_shared<CTxnDoubleSpendDetector>()
    };

    auto txnInputData1 = CreateTxnWithNInputs(TxSource::p2p, 10000);
    const CTransaction &tx1 = *txnInputData1->mpTx;
    auto txnInputData2 = CreateTxnWithNInputs(TxSource::p2p, 10);
    const CTransaction &tx2 = *txnInputData2->mpTx;

    CValidationState state;
    // Insert tx1
<<<<<<< HEAD
    BOOST_REQUIRE(dsDetector->insertTxnInputs(txnInputData1));
=======
    BOOST_REQUIRE(dsDetector->insertTxnInputs(txnInputData1, mempool, state, true));
>>>>>>> aaab180c
    BOOST_CHECK(dsDetector->getKnownSpendsSize() == tx1.vin.size());
    // Try to remove inputs from a non existing txn
    dsDetector->removeTxnInputs(tx2);
    BOOST_CHECK(dsDetector->getKnownSpendsSize() == tx1.vin.size());
    // Add inputs from tx2
<<<<<<< HEAD
    BOOST_REQUIRE(dsDetector->insertTxnInputs(txnInputData2));
=======
    BOOST_REQUIRE(dsDetector->insertTxnInputs(txnInputData2, mempool, state, true));
>>>>>>> aaab180c
    BOOST_CHECK(dsDetector->getKnownSpendsSize() == tx1.vin.size() + tx2.vin.size());
    // Remove inputs from tx2
    dsDetector->removeTxnInputs(tx2);
    BOOST_CHECK(dsDetector->getKnownSpendsSize() == tx1.vin.size());
}

BOOST_AUTO_TEST_CASE(test_detector_clear_txn_inputs) {
    // Create detector object.
    std::shared_ptr<CTxnDoubleSpendDetector> dsDetector {
        std::make_shared<CTxnDoubleSpendDetector>()
    };

    auto txnInputData1 = CreateTxnWithNInputs(TxSource::p2p, 10000);
    const CTransaction &tx1 = *txnInputData1->mpTx;

    CValidationState state;
    // Insert tx1
<<<<<<< HEAD
    BOOST_REQUIRE(dsDetector->insertTxnInputs(txnInputData1));
=======
    BOOST_REQUIRE(dsDetector->insertTxnInputs(txnInputData1, mempool, state, true));
>>>>>>> aaab180c
    BOOST_CHECK(dsDetector->getKnownSpendsSize() == tx1.vin.size());
    dsDetector->clear();
    BOOST_CHECK(dsDetector->getKnownSpendsSize() == 0);
}

BOOST_AUTO_TEST_SUITE_END()<|MERGE_RESOLUTION|>--- conflicted
+++ resolved
@@ -60,23 +60,6 @@
     const CTransaction &tx2 = *txnInputData2->mpTx;
     auto txnInputData3 = CreateTxnWithNInputs(TxSource::p2p, 10);
     const CTransaction &tx3 = *txnInputData3->mpTx;
-<<<<<<< HEAD
- 
-    BOOST_REQUIRE(dsDetector->getDoubleSpendTxns().empty());
-    // tx1 checks
-    BOOST_REQUIRE(dsDetector->insertTxnInputs(txnInputData1));
-    BOOST_REQUIRE(!dsDetector->insertTxnInputs(txnInputData1));
-    // tx2 checks
-    BOOST_REQUIRE(dsDetector->insertTxnInputs(txnInputData2));
-    BOOST_REQUIRE(!dsDetector->insertTxnInputs(txnInputData2));
-    // tx3 checks
-    BOOST_REQUIRE(dsDetector->insertTxnInputs(txnInputData3));
-    BOOST_REQUIRE(!dsDetector->insertTxnInputs(txnInputData3));
-    // At this moment there should be 3 entries
-    BOOST_REQUIRE(3 == dsDetector->getDoubleSpendTxns().size());
-    // An empty set returned when called again
-    BOOST_REQUIRE(dsDetector->getDoubleSpendTxns().empty());
-=======
 
     CValidationState state;
     // tx1 checks
@@ -88,7 +71,6 @@
     // tx3 checks
     BOOST_REQUIRE(dsDetector->insertTxnInputs(txnInputData3, mempool, state, true));
     BOOST_REQUIRE(!dsDetector->insertTxnInputs(txnInputData3, mempool, state, true));
->>>>>>> aaab180c
  
     auto nTxnsVinSize = tx1.vin.size() + tx2.vin.size() + tx3.vin.size();
     BOOST_CHECK(dsDetector->getKnownSpendsSize() == nTxnsVinSize);
@@ -105,17 +87,10 @@
     auto txnInputData2 = CreateTxnWithNInputs(TxSource::p2p, 10);
     const CTransaction &tx2 = *txnInputData2->mpTx;
 
-<<<<<<< HEAD
-    BOOST_REQUIRE(dsDetector->insertTxnInputs(txnInputData1));
-    // Assign tx1's input as the first input of tx2 
-    const_cast<COutPoint&>(tx2.vin[0].prevout) = const_cast<COutPoint&>(tx1.vin[0].prevout);
-    BOOST_REQUIRE(!dsDetector->insertTxnInputs(txnInputData2));
-=======
     CValidationState state;
     BOOST_REQUIRE(dsDetector->insertTxnInputs(txnInputData1, mempool, state, true));
     // Assign tx1's input as the first input of tx2 
     const_cast<COutPoint&>(tx2.vin[0].prevout) = const_cast<COutPoint&>(tx1.vin[0].prevout);
->>>>>>> aaab180c
 
     // Try to remove inputs from a copy of tx1 that was never added
     // Should not change anything
@@ -135,11 +110,7 @@
 
     // Check if we are able to add tx2 after conflicting inputs were removed
     dsDetector->removeTxnInputs(tx1);
-<<<<<<< HEAD
-    BOOST_REQUIRE(dsDetector->insertTxnInputs(txnInputData2));
-=======
     BOOST_REQUIRE(dsDetector->insertTxnInputs(txnInputData2, mempool, state, true));
->>>>>>> aaab180c
 }
 
 BOOST_AUTO_TEST_CASE(test_detector_remove_txn_inputs) {
@@ -155,21 +126,13 @@
 
     CValidationState state;
     // Insert tx1
-<<<<<<< HEAD
-    BOOST_REQUIRE(dsDetector->insertTxnInputs(txnInputData1));
-=======
     BOOST_REQUIRE(dsDetector->insertTxnInputs(txnInputData1, mempool, state, true));
->>>>>>> aaab180c
     BOOST_CHECK(dsDetector->getKnownSpendsSize() == tx1.vin.size());
     // Try to remove inputs from a non existing txn
     dsDetector->removeTxnInputs(tx2);
     BOOST_CHECK(dsDetector->getKnownSpendsSize() == tx1.vin.size());
     // Add inputs from tx2
-<<<<<<< HEAD
-    BOOST_REQUIRE(dsDetector->insertTxnInputs(txnInputData2));
-=======
     BOOST_REQUIRE(dsDetector->insertTxnInputs(txnInputData2, mempool, state, true));
->>>>>>> aaab180c
     BOOST_CHECK(dsDetector->getKnownSpendsSize() == tx1.vin.size() + tx2.vin.size());
     // Remove inputs from tx2
     dsDetector->removeTxnInputs(tx2);
@@ -187,11 +150,7 @@
 
     CValidationState state;
     // Insert tx1
-<<<<<<< HEAD
-    BOOST_REQUIRE(dsDetector->insertTxnInputs(txnInputData1));
-=======
     BOOST_REQUIRE(dsDetector->insertTxnInputs(txnInputData1, mempool, state, true));
->>>>>>> aaab180c
     BOOST_CHECK(dsDetector->getKnownSpendsSize() == tx1.vin.size());
     dsDetector->clear();
     BOOST_CHECK(dsDetector->getKnownSpendsSize() == 0);
